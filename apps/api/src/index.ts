import "dotenv/config";
import Fastify from "fastify";
import cors from "@fastify/cors";
import helmet from "@fastify/helmet";
import rateLimit from "@fastify/rate-limit";
import { healthRoutes } from "./routes/health.js";

const fastify = Fastify({
  logger: {
    transport: {
      target: "pino-pretty",
      options: {
        translateTime: "HH:MM:ss Z",
        ignore: "pid,hostname",
      },
    },
  },
});

// Security & rate limiting
await fastify.register(helmet);
await fastify.register(cors, {
  origin: process.env.CORS_ORIGIN || "http://localhost:3000",
  credentials: true,
});
await fastify.register(rateLimit, {
  max: 100,
  timeWindow: "1 minute",
});

// Routes
await fastify.register(healthRoutes, { prefix: "/health" });

// Import routes dynamically to avoid top-level await issues
const { ingestRoutes } = await import("./routes/ingest.js");
await fastify.register(ingestRoutes, { prefix: "/ingest" });

const { analysisRoutes } = await import("./routes/analysis.js");
await fastify.register(analysisRoutes, { prefix: "/analysis" });

const { rssRoutes } = await import("./routes/rss.js");
await fastify.register(rssRoutes, { prefix: "/rss" });

const { domainRoutes } = await import("./routes/domains.js");
await fastify.register(domainRoutes, { prefix: "/domains" });

const { discoveryRoutes } = await import("./routes/discovery.js");
await fastify.register(discoveryRoutes, { prefix: "/discovery" });

const { userRoutes } = await import("./routes/users.js");
await fastify.register(userRoutes, { prefix: "/users" });

const { knowledgeRoutes } = await import("./routes/knowledge.js");
await fastify.register(knowledgeRoutes, { prefix: "/knowledge" });

const { reviewRoutes } = await import("./routes/review.js");
await fastify.register(reviewRoutes, { prefix: "/review" });

const { auditRoutes } = await import("./routes/audit.js");
await fastify.register(auditRoutes, { prefix: "/audit" });

const { sessionRoutes } = await import("./routes/sessions.js");
await fastify.register(sessionRoutes, { prefix: "/sessions" });

<<<<<<< HEAD
=======
const analyticsRoutes = (await import("./routes/analytics.js")).default;
await fastify.register(analyticsRoutes, { prefix: "/analytics" });

>>>>>>> 045a3c4f
const { alertsRoutes } = await import("./routes/alerts.js");
await fastify.register(alertsRoutes, { prefix: "/alerts" });

const { graphRoutes } = await import("./routes/graph.js");
await fastify.register(graphRoutes, { prefix: "/graph" });

// Start server
const start = async () => {
  try {
    const port = parseInt(process.env.PORT || "3001");
    await fastify.listen({ port, host: "0.0.0.0" });
    fastify.log.info(`API server running on http://localhost:${port}`);
  } catch (err) {
    fastify.log.error(err);
    process.exit(1);
  }
};

start();<|MERGE_RESOLUTION|>--- conflicted
+++ resolved
@@ -62,12 +62,9 @@
 const { sessionRoutes } = await import("./routes/sessions.js");
 await fastify.register(sessionRoutes, { prefix: "/sessions" });
 
-<<<<<<< HEAD
-=======
 const analyticsRoutes = (await import("./routes/analytics.js")).default;
 await fastify.register(analyticsRoutes, { prefix: "/analytics" });
 
->>>>>>> 045a3c4f
 const { alertsRoutes } = await import("./routes/alerts.js");
 await fastify.register(alertsRoutes, { prefix: "/alerts" });
 
