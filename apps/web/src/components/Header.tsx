--- conflicted
+++ resolved
@@ -72,27 +72,17 @@
                     Bulletin
                   </Link>
                   <Link
-<<<<<<< HEAD
                     href="/graph"
                     className="text-gray-700 hover:text-gray-900 px-3 py-2 rounded-md text-sm font-medium"
                   >
                     Graph
                   </Link>
-                  <a
-                    href="http://localhost:3002"
-                    target="_blank"
-                    rel="noopener noreferrer"
-                    className="text-gray-700 hover:text-gray-900 px-3 py-2 rounded-md text-sm font-medium"
-                  >
-                    Analytics
-                  </a>
-=======
+                  <Link
                     href="/analytics"
                     className="text-gray-700 hover:text-gray-900 px-3 py-2 rounded-md text-sm font-medium"
                   >
                     Analytics
                   </Link>
->>>>>>> 045a3c4f
                   <Link
                     href="/admin"
                     className="text-gray-700 hover:text-gray-900 px-3 py-2 rounded-md text-sm font-medium"
